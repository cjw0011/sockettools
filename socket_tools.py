#!/usr/bin/env python3
# -*- coding: utf-8 -*-

"""
Socket Test Tool v1.3.0
- Graceful server stop for TCP/UDP (stop_event + close() + join())
- Client tester (ACK/NACK), optional no TIME_WAIT
- Windows NIC config (static/DHCP)
- Robust interface discovery via PowerShell JSON
- UTF-8 enforced subprocess I/O (fix GBK decode errors)
- Friendly matching/logging: tolerate CR/LF differences, show UTF-8 preview
- NEW: Ping module (GUI + CLI) with RTT stats
"""

from __future__ import annotations

import argparse
import json
import locale
import platform
import re
import socket
import struct
import subprocess
import sys
import threading
import time
from typing import List, Tuple, Optional

# ==== Tkinter GUI ====
try:
    import tkinter as tk
    from tkinter import ttk
    from tkinter.scrolledtext import ScrolledText
    GUI_AVAILABLE = True
except Exception:
    GUI_AVAILABLE = False


# =========================
# Utilities
# =========================
def parse_ports(ports_str: str) -> List[int]:
    result: List[int] = []
    for part in ports_str.split(","):
        part = part.strip()
        if not part:
            continue
        if "-" in part:
            a, b = part.split("-", 1)
            start = int(a)
            end = int(b)
            if start > end:
                start, end = end, start
            result.extend(range(start, end + 1))
        else:
            result.append(int(part))
    return sorted(set([p for p in result if 1 <= p <= 65535]))


def current_ts() -> str:
    return time.strftime("%Y-%m-%d %H:%M:%S")


def is_windows() -> bool:
    return platform.system().lower().startswith("win")


# =========================
# Subprocess helpers (UTF-8 enforced)
# =========================
def run_cmd(cmd: List[str], timeout: int = 30, encoding: Optional[str] = None) -> Tuple[int, str]:
    """
    统一子进程执行：按指定编码解码，默认根据平台动态选择并容错。
<<<<<<< HEAD
    Windows 下根据当前代码页自动选择 UTF-8 或 OEM，以避免 netsh 等命令输出的
    中文接口名在不同控制台编码下出现乱码。
    """
    if encoding is None:
        if is_windows():
            try:
                raw = subprocess.check_output(["chcp"], stderr=subprocess.STDOUT)
                m = re.search(rb"(\d+)", raw)
                codepage = int(m.group(1)) if m else 0
                encoding = "utf-8" if codepage == 65001 else "oem"
            except Exception:
                encoding = "oem"
        else:
            encoding = "utf-8"
=======
    Windows 下改用 OEM 代码页以避免 netsh 等命令输出中文接口名时乱码。
    """
    if encoding is None:
        encoding = "oem" if is_windows() else "utf-8"
>>>>>>> 9fdbc2cd
    try:
        try:
            p = subprocess.Popen(
                cmd,
                stdout=subprocess.PIPE,
                stderr=subprocess.STDOUT,
                text=True,
                encoding=encoding,
                errors="replace",
                shell=False,
            )
        except LookupError:
            # 某些平台可能不支持 "oem"，回退到本地默认编码
            fallback = locale.getpreferredencoding(False) if is_windows() else "utf-8"
            p = subprocess.Popen(
                cmd,
                stdout=subprocess.PIPE,
                stderr=subprocess.STDOUT,
                text=True,
                encoding=fallback,
                errors="replace",
                shell=False,
            )
        out, _ = p.communicate(timeout=timeout)
        return p.returncode, (out or "").strip()
    except Exception as e:
        return 1, f"ERR running {' '.join(cmd)}: {e}"


def run_powershell_json(ps_script: str, timeout: int = 30) -> Tuple[int, list]:
    """
    以 PowerShell 执行脚本并 ConvertTo-Json，返回 Python 对象（list 或单对象列表）。
    强制将 PowerShell 输出编码设置为 UTF-8，适配中文/英文环境。
    """
    if not is_windows():
        return 1, []

    ps_prefix = (
        r"[Console]::OutputEncoding=[System.Text.Encoding]::UTF8;"
        r"$OutputEncoding=[System.Text.Encoding]::UTF8;"
        r"$PSStyle.OutputRendering='PlainText';"
    )
    cmd = [
        "powershell",
        "-NoProfile",
        "-ExecutionPolicy",
        "Bypass",
        "-Command",
        f"{ps_prefix} {ps_script} | ConvertTo-Json -Compress",
    ]
    code, out = run_cmd(cmd, timeout=timeout, encoding="utf-8")
    if code != 0 or not out:
        return 1, []

    try:
        data = json.loads(out)
        return 0, data if isinstance(data, list) else [data]
    except Exception:
        try:
            cleaned = out.encode("utf-8", "ignore").decode("utf-8", "ignore").strip()
            data = json.loads(cleaned) if cleaned else []
            return 0, data if isinstance(data, list) else [data]
        except Exception:
            return 1, []


def list_windows_interfaces() -> List[str]:
    """
    稳定获取 Windows 接口名：
    1) Get-NetAdapter（过滤 Disabled）
    2) Get-CimInstance Win32_NetworkAdapter（NetEnabled=true）
    3) netsh interface ipv4 show interfaces 正则兜底
    """
    names: List[str] = []

    # 1) Get-NetAdapter
    code, data = run_powershell_json(
        r"Get-NetAdapter | Where-Object {$_.Status -ne 'Disabled'} | Select-Object -ExpandProperty Name"
    )
    if code == 0 and data:
        for item in data:
            if isinstance(item, str) and item.strip():
                names.append(item.strip())

    # 2) CIM 兜底
    if not names:
        code, data = run_powershell_json(
            r"Get-CimInstance -ClassName Win32_NetworkAdapter -Filter 'NetEnabled=true' | Select-Object -ExpandProperty Name"
        )
        if code == 0 and data:
            for item in data:
                if isinstance(item, str) and item.strip():
                    names.append(item.strip())

    # 3) netsh 兜底
    if not names:
        code, out = run_cmd(["netsh", "interface", "ipv4", "show", "interfaces"], encoding=None)
        if code == 0 and out:
            for line in out.splitlines():
                line = line.strip()
                if not line or re.search(r"(Idx|Met|MTU|状态|State)", line, re.I):
                    continue
                m = re.match(r"^\s*\d+\s+\d+\s+\d+\s+\S+\s+(.+)$", line)
                if m:
                    names.append(m.group(1).strip())

    seen = set()
    uniq: List[str] = []
    for n in names:
        if n not in seen:
            seen.add(n)
            uniq.append(n)
    return uniq


# =========================
# Server impl with graceful stop
# =========================
class ServerHandle:
    def __init__(self, thread: threading.Thread, sock: socket.socket, proto: str, bind_ip: str, port: int):
        self.thread = thread
        self.sock = sock
        self.proto = proto
        self.bind_ip = bind_ip
        self.port = port


class ServerManager:
    def __init__(self, log_func):
        self.log = log_func
        self.stop_event = threading.Event()
        self.handles: List[ServerHandle] = []
        self._lock = threading.Lock()

    def start(self, bind_ip: str, ports: List[int], proto: str, message: bytes):
        with self._lock:
            self.stop_event.clear()
            self.handles.clear()

            if proto in ("tcp", "both"):
                for p in ports:
                    h = self._start_tcp(bind_ip, p, message)
                    self.handles.append(h)
            if proto in ("udp", "both"):
                for p in ports:
                    h = self._start_udp(bind_ip, p, message)
                    self.handles.append(h)
        if self.handles:
            self.log(f"[{current_ts()}] [Server] Started {len(self.handles)} listener(s).")

    def stop(self):
        with self._lock:
            if not self.handles:
                self.log(f"[{current_ts()}] [Server] Not running.")
                return
            self.stop_event.set()
            for h in self.handles:
                try:
                    h.sock.close()
                except Exception:
                    pass
            for h in self.handles:
                try:
                    h.thread.join(timeout=2.0)
                except Exception:
                    pass
            n = len(self.handles)
            self.handles.clear()
            self.log(f"[{current_ts()}] [Server] Cleanly stopped {n} listener(s).")

    def _start_tcp(self, bind_ip: str, port: int, message: bytes) -> ServerHandle:
        def run(server_sock: socket.socket):
            try:
                server_sock.setsockopt(socket.SOL_SOCKET, socket.SO_REUSEADDR, 1)
                server_sock.bind((bind_ip, port))
                server_sock.listen(128)
                server_sock.settimeout(0.5)
                self.log(f"[{current_ts()}] [TCP] Listening on {bind_ip}:{port}")
                while not self.stop_event.is_set():
                    try:
                        client_sock, addr = server_sock.accept()
                    except socket.timeout:
                        continue
                    except OSError:
                        break
                    t = threading.Thread(
                        target=self._handle_tcp_client, args=(client_sock, addr, message), daemon=True
                    )
                    t.start()
            except Exception as e:
                self.log(f"[{current_ts()}] [TCP {bind_ip}:{port}] Error: {e}")
            finally:
                try:
                    server_sock.close()
                except Exception:
                    pass
                self.log(f"[{current_ts()}] [TCP] Stopped {bind_ip}:{port}")

        s = socket.socket(socket.AF_INET, socket.SOCK_STREAM)
        th = threading.Thread(target=run, args=(s,), daemon=False)
        th.start()
        return ServerHandle(th, s, "tcp", bind_ip, port)

    def _handle_tcp_client(self, client_sock: socket.socket, addr: Tuple[str, int], message: bytes):
        def _preview(b: bytes, maxn: int = 64) -> str:
            txt = b.decode("utf-8", "replace")
            if len(txt) > maxn:
                txt = txt[:maxn] + "…"
            return txt

        try:
            client_sock.settimeout(5.0)
            data = client_sock.recv(4096)

            expected = message
            ack = (
                data == expected
                or data.strip(b"\r\n") == expected
                or data == expected.strip(b"\r\n")
            )

            if ack:
                client_sock.sendall(b"ACK")
                self.log(f"[{current_ts()}] [TCP] {addr} => ACK | recv='{_preview(data)}' len={len(data)}")
            else:
                client_sock.sendall(b"NACK")
                self.log(f"[{current_ts()}] [TCP] {addr} => NACK | recv='{_preview(data)}' len={len(data)}")
        except socket.timeout:
            self.log(f"[{current_ts()}] [TCP] {addr} recv timeout")
        except Exception as e:
            self.log(f"[{current_ts()}] [TCP] {addr} error: {e}")
        finally:
            try:
                client_sock.close()
            except Exception:
                pass

    def _start_udp(self, bind_ip: str, port: int, message: bytes) -> ServerHandle:
        def run(server_sock: socket.socket):
            def _preview(b: bytes, maxn: int = 64) -> str:
                txt = b.decode("utf-8", "replace")
                if len(txt) > maxn:
                    txt = txt[:maxn] + "…"
                return txt

            try:
                server_sock.bind((bind_ip, port))
                server_sock.settimeout(0.5)
                self.log(f"[{current_ts()}] [UDP] Listening on {bind_ip}:{port}")
                while not self.stop_event.is_set():
                    try:
                        data, addr = server_sock.recvfrom(4096)
                    except socket.timeout:
                        continue
                    except OSError:
                        break

                    expected = message
                    ack = (
                        data == expected
                        or data.strip(b"\r\n") == expected
                        or data == expected.strip(b"\r\n")
                    )

                    try:
                        if ack:
                            server_sock.sendto(b"ACK", addr)
                            self.log(f"[{current_ts()}] [UDP] {addr} => ACK | recv='{_preview(data)}' len={len(data)}")
                        else:
                            server_sock.sendto(b"NACK", addr)
                            self.log(f"[{current_ts()}] [UDP] {addr} => NACK | recv='{_preview(data)}' len={len(data)}")
                    except Exception as e:
                        self.log(f"[{current_ts()}] [UDP] send error: {e}")
            except Exception as e:
                self.log(f"[{current_ts()}] [UDP {bind_ip}:{port}] Error: {e}")
            finally:
                try:
                    server_sock.close()
                except Exception:
                    pass
                self.log(f"[{current_ts()}] [UDP] Stopped {bind_ip}:{port}")

        s = socket.socket(socket.AF_INET, socket.SOCK_DGRAM)
        th = threading.Thread(target=run, args=(s,), daemon=False)
        th.start()
        return ServerHandle(th, s, "udp", bind_ip, port)


# =========================
# Client impl
# =========================
def tcp_client_test(
    target_ip: str, port: int, payload: bytes, timeout: float = 5.0, no_time_wait: bool = False
) -> Tuple[bool, str]:
    try:
        sock = socket.socket(socket.AF_INET, socket.SOCK_STREAM)
        sock.settimeout(timeout)
        if no_time_wait:
            linger = struct.pack("hh", 1, 0)  # on=1, timeout=0 -> 发送 RST（仅测试）
            sock.setsockopt(socket.SOL_SOCKET, socket.SO_LINGER, linger)
        sock.connect((target_ip, port))
        sock.sendall(payload)
        data = sock.recv(4096)
        ok = data == b"ACK"
        return ok, (data.decode(errors="ignore") if data else "")
    except Exception as e:
        return False, f"ERR: {e}"
    finally:
        try:
            sock.close()
        except Exception:
            pass


def udp_client_test(target_ip: str, port: int, payload: bytes, timeout: float = 5.0) -> Tuple[bool, str]:
    try:
        sock = socket.socket(socket.AF_INET, socket.SOCK_DGRAM)
        sock.settimeout(timeout)
        sock.sendto(payload, (target_ip, port))
        data, _ = sock.recvfrom(4096)
        ok = data == b"ACK"
        return ok, (data.decode(errors="ignore") if data else "")
    except Exception as e:
        return False, f"ERR: {e}"
    finally:
        try:
            sock.close()
        except Exception:
            pass


# =========================
# Ping module
# =========================
def ping_host(host: str, count: int = 4, timeout_ms: int = 1000, interval_ms: int = 1000) -> Tuple[bool, str]:
    """
    跨平台 ping：
    - Windows: ping -n COUNT -w TIMEOUT_MS
    - Linux/mac: ping -c COUNT -W TIMEOUT_S -i INTERVAL_S
    返回 (ok, summary_text)
    """
    host = host.strip()
    if not host:
        return False, "Ping: host 不能为空。"

    sysname = platform.system().lower()
    if "windows" in sysname:
        cmd = ["ping", "-n", str(count), "-w", str(int(timeout_ms)), host]
        # Windows 无 -i 自定义间隔，默认 1s
    else:
        # -W 的单位多为秒；interval 不能太小（<0.2 一般需要 root）
        t_s = max(1, int(round(timeout_ms / 1000.0)))
        i_s = max(0.2, round(interval_ms / 1000.0, 2))
        cmd = ["ping", "-c", str(count), "-W", str(t_s), "-i", str(i_s), host]

    code, out = run_cmd(cmd, timeout=max(10, count * 5), encoding=None)
    if code != 0 and not out:
        return False, f"Ping 执行失败（{code}）。"

    # 解析 RTT；兼容中英文：time= / 时间= / 时间<1ms
    times: List[float] = []
    for line in out.splitlines():
        m = re.search(r"(?i)(time|时间)\s*[=<]\s*([\d\.]+)\s*ms", line)
        if m:
            try:
                times.append(float(m.group(2)))
            except Exception:
                pass

    sent = count
    recv = len(times)
    loss = max(0, min(100, int(round((sent - recv) * 100.0 / sent)))) if sent else 100
    if times:
        mn = min(times)
        mx = max(times)
        avg = sum(times) / len(times)
        stats = f"RTT(ms) min/avg/max = {mn:.1f}/{avg:.1f}/{mx:.1f}"
    else:
        stats = "RTT(ms) 无"

    ok = recv > 0 and loss < 100
    summary = (
        f"[Ping] host={host} count={count} timeout={timeout_ms}ms interval={interval_ms}ms\n"
        f"[Ping] sent={sent} recv={recv} loss={loss}% | {stats}\n"
        f"[Ping] raw output:\n{out}"
    )
    return ok, summary


# =========================
# NIC configuration (Windows-first)
# =========================
def mask_to_cidr(mask: str) -> int:
    try:
        parts = [int(x) for x in mask.split(".")]
        b = "".join(f"{p:08b}" for p in parts)
        return b.count("1")
    except Exception:
        return 24


def windows_set_static(
    interface: str, ip: str, mask: str, gateway: Optional[str], dns1: Optional[str], dns2: Optional[str]
) -> Tuple[bool, str]:
    cmd_addr = [
        "netsh", "interface", "ipv4", "set", "address",
        f"name={interface}", "static", ip, mask
    ] + ([gateway, "1"] if gateway else [])
    code, out = run_cmd(cmd_addr, encoding=None)
    if code != 0:
        return False, out or "failed: set address"

    run_cmd(["netsh", "interface", "ipv4", "delete", "dnsservers", f"name={interface}", "all"], encoding=None)
    if dns1:
        code, out1 = run_cmd([
            "netsh", "interface", "ipv4", "add", "dnsservers",
            f"name={interface}", f"address={dns1}", "index=1", "validate=no"
        ], encoding=None)
        if code != 0:
            return False, out1 or "failed: add dns1"
    if dns2:
        code, out2 = run_cmd([
            "netsh", "interface", "ipv4", "add", "dnsservers",
            f"name={interface}", f"address={dns2}", "index=2", "validate=no"
        ], encoding=None)
        if code != 0:
            return False, out2 or "failed: add dns2"
    return True, "OK"


def windows_set_dhcp(interface: str) -> Tuple[bool, str]:
    ok1, out1 = run_cmd([
        "netsh", "interface", "ipv4", "set", "address", f"name={interface}", "source=dhcp"
    ], encoding=None)
    ok2, out2 = run_cmd([
        "netsh", "interface", "ipv4", "set", "dnsservers", f"name={interface}", "source=dhcp"
    ], encoding=None)
    if ok1 == 0 and ok2 == 0:
        return True, "OK"
    return False, (out1 or "") + "\n" + (out2 or "")


def linux_set_static(
    interface: str, ip: str, mask: str, gateway: Optional[str], dns1: Optional[str], dns2: Optional[str]
) -> Tuple[bool, str]:
    msg = (
        "Linux/macOS 请以管理员方式在终端执行：\n"
        f"sudo ip addr flush dev {interface}\n"
        f"sudo ip addr add {ip}/{mask_to_cidr(mask)} dev {interface}\n"
        + (f"sudo ip route add default via {gateway}\n" if gateway else "")
        + (f'echo "nameserver {dns1}\\nnameserver {dns2 or ""}" | sudo tee /etc/resolv.conf\n' if dns1 else "")
    )
    return False, msg


def linux_set_dhcp(interface: str) -> Tuple[bool, str]:
    return False, "Linux/macOS 建议使用 NetworkManager（nmcli）或 systemsetup（macOS），此工具暂不直接修改。"


# =========================
# GUI
# =========================
class SocketToolGUI:
    def __init__(self):
        self.root = tk.Tk()
        self.root.title("Socket Test Tool (TCP/UDP) — 端口优雅关闭 + NIC + Ping")
        self.root.geometry("1000x820")

        self.log_text = ScrolledText(self.root, height=18, wrap="word")
        self.log_text.configure(state="disabled")

        # ---- Server/Client ----
        netfrm = ttk.LabelFrame(self.root, text="Server / Client")
        ttk.Label(netfrm, text="Bind IP:").grid(row=0, column=0, sticky="e", padx=4, pady=4)
        self.bind_ip_var = tk.StringVar(value="0.0.0.0")
        ttk.Entry(netfrm, textvariable=self.bind_ip_var, width=18).grid(row=0, column=1, sticky="w", padx=4, pady=4)

        ttk.Label(netfrm, text="Ports (e.g. 8000,8001-8003):").grid(row=0, column=2, sticky="e", padx=4, pady=4)
        self.ports_var = tk.StringVar(value="8000")
        ttk.Entry(netfrm, textvariable=self.ports_var, width=28).grid(row=0, column=3, sticky="w", padx=4, pady=4)

        ttk.Label(netfrm, text="Protocol:").grid(row=0, column=4, sticky="e", padx=4, pady=4)
        self.proto_var = tk.StringVar(value="both")
        ttk.Combobox(netfrm, textvariable=self.proto_var, values=["tcp", "udp", "both"], width=6, state="readonly").grid(
            row=0, column=5, sticky="w", padx=4, pady=4
        )

        ttk.Label(netfrm, text="Message:").grid(row=1, column=0, sticky="e", padx=4, pady=4)
        self.msg_var = tk.StringVar(value="test")
        ttk.Entry(netfrm, textvariable=self.msg_var, width=18).grid(row=1, column=1, sticky="w", padx=4, pady=4)

        ttk.Label(netfrm, text="Target IP (Client):").grid(row=1, column=2, sticky="e", padx=4, pady=4)
        self.target_ip_var = tk.StringVar(value="127.0.0.1")
        ttk.Entry(netfrm, textvariable=self.target_ip_var, width=28).grid(row=1, column=3, sticky="w", padx=4, pady=4)

        self.no_time_wait_var = tk.BooleanVar(value=False)
        ttk.Checkbutton(netfrm, text="TCP no TIME_WAIT (test only)", variable=self.no_time_wait_var).grid(
            row=1, column=4, columnspan=2, sticky="w", padx=4, pady=4
        )

        btnfrm = ttk.Frame(netfrm)
        ttk.Button(btnfrm, text="Start Server", command=self.start_server).grid(row=0, column=0, padx=6, pady=6)
        ttk.Button(btnfrm, text="Stop Server", command=self.stop_server).grid(row=0, column=1, padx=6, pady=6)
        ttk.Button(btnfrm, text="Client Test", command=self.client_test).grid(row=0, column=2, padx=6, pady=6)
        ttk.Button(btnfrm, text="Clear Log", command=lambda: self._set_log("", replace=True)).grid(row=0, column=3, padx=6, pady=6)
        btnfrm.grid(row=2, column=0, columnspan=6, sticky="w")

        netfrm.pack(fill="x", padx=6, pady=6)

        # ---- Ping ----
        pingfrm = ttk.LabelFrame(self.root, text="Ping")
        ttk.Label(pingfrm, text="Host/IP:").grid(row=0, column=0, sticky="e", padx=4, pady=4)
        self.ping_host_var = tk.StringVar(value="127.0.0.1")
        ttk.Entry(pingfrm, textvariable=self.ping_host_var, width=24).grid(row=0, column=1, sticky="w", padx=4, pady=4)

        ttk.Label(pingfrm, text="Count:").grid(row=0, column=2, sticky="e", padx=4, pady=4)
        self.ping_count_var = tk.StringVar(value="4")
        ttk.Entry(pingfrm, textvariable=self.ping_count_var, width=8).grid(row=0, column=3, sticky="w", padx=4, pady=4)

        ttk.Label(pingfrm, text="Timeout(ms):").grid(row=0, column=4, sticky="e", padx=4, pady=4)
        self.ping_timeout_var = tk.StringVar(value="1000")
        ttk.Entry(pingfrm, textvariable=self.ping_timeout_var, width=10).grid(row=0, column=5, sticky="w", padx=4, pady=4)

        ttk.Label(pingfrm, text="Interval(ms):").grid(row=0, column=6, sticky="e", padx=4, pady=4)
        self.ping_interval_var = tk.StringVar(value="1000")
        ttk.Entry(pingfrm, textvariable=self.ping_interval_var, width=10).grid(row=0, column=7, sticky="w", padx=4, pady=4)

        ttk.Button(pingfrm, text="Ping", command=self.ping_action).grid(row=0, column=8, padx=8, pady=4)

        pingfrm.pack(fill="x", padx=6, pady=6)

        # ---- NIC ----
        nicfrm = ttk.LabelFrame(self.root, text="NIC 配置（Windows 需管理员运行）")
        ttk.Label(nicfrm, text="接口名:").grid(row=0, column=0, sticky="e", padx=4, pady=4)
        self.nic_name_var = tk.StringVar(value="")
        self.nic_combo = ttk.Combobox(nicfrm, textvariable=self.nic_name_var, values=[], width=30)
        self.nic_combo.grid(row=0, column=1, sticky="w", padx=4, pady=4)
        ttk.Button(nicfrm, text="刷新接口列表", command=self.refresh_interfaces).grid(row=0, column=2, padx=6, pady=4)

        ttk.Label(nicfrm, text="IP 地址:").grid(row=1, column=0, sticky="e", padx=4, pady=4)
        self.ip_var = tk.StringVar(value="")
        ttk.Entry(nicfrm, textvariable=self.ip_var, width=18).grid(row=1, column=1, sticky="w", padx=4, pady=4)

        ttk.Label(nicfrm, text="子网掩码:").grid(row=1, column=2, sticky="e", padx=4, pady=4)
        self.mask_var = tk.StringVar(value="255.255.255.0")
        ttk.Entry(nicfrm, textvariable=self.mask_var, width=18).grid(row=1, column=3, sticky="w", padx=4, pady=4)

        ttk.Label(nicfrm, text="网关:").grid(row=1, column=4, sticky="e", padx=4, pady=4)
        self.gw_var = tk.StringVar(value="")
        ttk.Entry(nicfrm, textvariable=self.gw_var, width=18).grid(row=1, column=5, sticky="w", padx=4, pady=4)

        ttk.Label(nicfrm, text="DNS1:").grid(row=2, column=0, sticky="e", padx=4, pady=4)
        self.dns1_var = tk.StringVar(value="")
        ttk.Entry(nicfrm, textvariable=self.dns1_var, width=18).grid(row=2, column=1, sticky="w", padx=4, pady=4)

        ttk.Label(nicfrm, text="DNS2:").grid(row=2, column=2, sticky="e", padx=4, pady=4)
        self.dns2_var = tk.StringVar(value="")
        ttk.Entry(nicfrm, textvariable=self.dns2_var, width=18).grid(row=2, column=3, sticky="w", padx=4, pady=4)

        ttk.Button(nicfrm, text="应用静态配置", command=self.apply_static).grid(row=3, column=0, padx=6, pady=6)
        ttk.Button(nicfrm, text="切换为 DHCP", command=self.apply_dhcp).grid(row=3, column=1, padx=6, pady=6)

        nicfrm.pack(fill="x", padx=6, pady=6)

        self.log_text.pack(fill="both", expand=True, padx=6, pady=6)

        self.server_mgr = ServerManager(self.log)
        self.root.protocol("WM_DELETE_WINDOW", self.on_close)

        self.refresh_interfaces()

    # ---------- logging ----------
    def log(self, s: str):
        self._set_log(s + "\n", replace=False)

    def _set_log(self, s: str, replace: bool = False):
        self.log_text.configure(state="normal")
        if replace:
            self.log_text.delete("1.0", "end")
            self.log_text.insert("end", s)
        else:
            self.log_text.insert("end", s)
        self.log_text.see("end")
        self.log_text.configure(state="disabled")

    # ---------- server/client ----------
    def start_server(self):
        bind_ip = self.bind_ip_var.get().strip()
        ports = parse_ports(self.ports_var.get())
        proto = self.proto_var.get()
        message = self.msg_var.get().encode()

        if not ports:
            self.log(f"[{current_ts()}] [Server] Invalid ports.")
            return

        self.server_mgr.start(bind_ip, ports, proto, message)

    def stop_server(self):
        self.server_mgr.stop()

    def client_test(self):
        target_ip = self.target_ip_var.get().strip()
        ports = parse_ports(self.ports_var.get())
        proto = self.proto_var.get()
        message = self.msg_var.get().encode()
        no_time_wait = self.no_time_wait_var.get()

        if not ports:
            self.log(f"[{current_ts()}] [Client] Invalid ports.")
            return

        def run():
            total = 0
            ok_cnt = 0
            if proto in ("tcp", "both"):
                for p in ports:
                    total += 1
                    ok, resp = tcp_client_test(target_ip, p, message, timeout=5.0, no_time_wait=no_time_wait)
                    self.log(f"[{current_ts()}] [Client TCP {target_ip}:{p}] => {resp if resp else ok}")
                    if ok:
                        ok_cnt += 1
            if proto in ("udp", "both"):
                for p in ports:
                    total += 1
                    ok, resp = udp_client_test(target_ip, p, message, timeout=5.0)
                    self.log(f"[{current_ts()}] [Client UDP {target_ip}:{p}] => {resp if resp else ok}")
                    if ok:
                        ok_cnt += 1
            self.log(f"[{current_ts()}] [Client] Done: {ok_cnt}/{total} OK.")

        t = threading.Thread(target=run, daemon=True)
        t.start()

    # ---------- ping ----------
    def ping_action(self):
        host = self.ping_host_var.get().strip()
        try:
            count = int(self.ping_count_var.get().strip())
            timeout_ms = int(self.ping_timeout_var.get().strip())
            interval_ms = int(self.ping_interval_var.get().strip())
        except Exception:
            self.log("[Ping] 参数错误。")
            return

        def run():
            ok, summary = ping_host(host, count=count, timeout_ms=timeout_ms, interval_ms=interval_ms)
            for line in summary.splitlines():
                self.log(line)

        threading.Thread(target=run, daemon=True).start()

    def on_close(self):
        try:
            self.server_mgr.stop()
        finally:
            self.root.destroy()

    def run(self):
        self.root.mainloop()

    # ---------- NIC config ----------
    def refresh_interfaces(self):
        if not is_windows():
            self.nic_combo["values"] = []
            self.log("[NIC] 当前 OS 不是 Windows，界面仅做展示。请在 Linux/macOS 上使用系统网络管理工具修改 IP。")
            return
        names = list_windows_interfaces()
        self.nic_combo["values"] = names
        if names and not self.nic_name_var.get():
            self.nic_name_var.set(names[0])
        self.log(f"[NIC] 检测到接口：{', '.join(names) if names else '（无）'}")

    def apply_static(self):
        name = self.nic_name_var.get().strip()
        ip = self.ip_var.get().strip()
        mask = self.mask_var.get().strip()
        gw = self.gw_var.get().strip() or None
        dns1 = self.dns1_var.get().strip() or None
        dns2 = self.dns2_var.get().strip() or None

        if not name or not ip or not mask:
            self.log("[NIC] 接口名/IP/掩码 不能为空。")
            return

        if is_windows():
            ok, out = windows_set_static(name, ip, mask, gw, dns1, dns2)
        else:
            ok, out = linux_set_static(name, ip, mask, gw, dns1, dns2)
        if ok:
            self.log(f"[NIC] 已应用静态配置：{name} -> {ip}/{mask} gw={gw or '-'} dns={dns1 or '-'} {dns2 or ''}")
        else:
            self.log(f"[NIC] 失败：\n{out}\n（Windows 请以管理员身份运行）")

    def apply_dhcp(self):
        name = self.nic_name_var.get().strip()
        if not name:
            self.log("[NIC] 接口名不能为空。")
            return
        if is_windows():
            ok, out = windows_set_dhcp(name)
        else:
            ok, out = linux_set_dhcp(name)
        if ok:
            self.log(f"[NIC] {name} 已切换为 DHCP。")
        else:
            self.log(f"[NIC] 失败：\n{out}\n（Windows 请以管理员身份运行）")


# =========================
# CLI
# =========================
def run_cli(args):
    def log(s: str):
        print(s, flush=True)

    # ping
    if args.mode == "ping":
        ok, summary = ping_host(args.host, count=args.count, timeout_ms=args.timeout, interval_ms=args.interval)
        print(summary)
        return 0 if ok else 2

    # NIC
    if args.mode == "nic":
        if args.nic_action == "list":
            if not is_windows():
                print("当前 OS 不是 Windows。Linux/macOS 请使用系统工具。")
                return 0
            names = list_windows_interfaces()
            print("\n".join(names) if names else "(无)")
            return 0

        if args.nic_action == "static":
            if is_windows():
                ok, out = windows_set_static(args.name, args.ip, args.mask, args.gateway, args.dns1, args.dns2)
            else:
                ok, out = linux_set_static(args.name, args.ip, args.mask, args.gateway, args.dns1, args.dns2)
            print("OK" if ok else out)
            return 0 if ok else 2

        if args.nic_action == "dhcp":
            if is_windows():
                ok, out = windows_set_dhcp(args.name)
            else:
                ok, out = linux_set_dhcp(args.name)
            print("OK" if ok else out)
            return 0 if ok else 2

        print("Unknown NIC action")
        return 2

    # Server/Client
    mgr = ServerManager(log)

    if args.mode == "server":
        bind_ip = args.bind_ip
        ports = parse_ports(args.ports)
        proto = args.proto
        message = args.message.encode()

        if not ports:
            log("[Server] Invalid ports.")
            return 2

        mgr.start(bind_ip, ports, proto, message)
        log("[Server] Press Ctrl+C to stop.")
        try:
            while True:
                time.sleep(1)
        except KeyboardInterrupt:
            log("[Server] Stopping...")
            mgr.stop()
        return 0

    elif args.mode == "client":
        target_ip = args.target_ip
        ports = parse_ports(args.ports)
        proto = args.proto
        message = args.message.encode()
        no_time_wait = args.no_time_wait

        if not ports:
            log("[Client] Invalid ports.")
            return 2

        total = 0
        ok_cnt = 0
        if proto in ("tcp", "both"):
            for p in ports:
                total += 1
                ok, resp = tcp_client_test(target_ip, p, message, timeout=5.0, no_time_wait=no_time_wait)
                log(f"[Client TCP {target_ip}:{p}] => {resp if resp else ok}")
                if ok:
                    ok_cnt += 1
        if proto in ("udp", "both"):
            for p in ports:
                total += 1
                ok, resp = udp_client_test(target_ip, p, message, timeout=5.0)
                log(f"[Client UDP {target_ip}:{p}] => {resp if resp else ok}")
                if ok:
                    ok_cnt += 1
        log(f"[Client] Done: {ok_cnt}/{total} OK.")
        return 0

    else:
        print("Unknown mode", file=sys.stderr)
        return 2


def build_arg_parser():
    p = argparse.ArgumentParser(description="Socket Test Tool — 端口优雅关闭 + NIC + Ping")
    sub = p.add_subparsers(dest="mode")

    # server
    ps = sub.add_parser("server", help="Run as server")
    ps.add_argument("--bind-ip", default="0.0.0.0", help="Bind IP")
    ps.add_argument("--ports", required=True, help="e.g. 8000,8001-8003")
    ps.add_argument("--proto", choices=["tcp", "udp", "both"], default="both")
    ps.add_argument("--message", default="test")

    # client
    pc = sub.add_parser("client", help="Run as client tester")
    pc.add_argument("--target-ip", default="127.0.0.1", help="Target IP")
    pc.add_argument("--ports", required=True, help="e.g. 8000,8001-8003")
    pc.add_argument("--proto", choices=["tcp", "udp", "both"], default="both")
    pc.add_argument("--message", default="test")
    pc.add_argument("--no-time-wait", action="store_true", help="Use TCP SO_LINGER to avoid TIME_WAIT (test only)")

    # ping
    pp = sub.add_parser("ping", help="Ping a host and print stats")
    pp.add_argument("--host", required=True, help="Host or IP to ping")
    pp.add_argument("--count", type=int, default=4, help="Number of echo requests (default 4)")
    pp.add_argument("--timeout", type=int, default=1000, help="Timeout per request in ms (default 1000)")
    pp.add_argument("--interval", type=int, default=1000, help="Interval between requests in ms (default 1000)")

    # nic
    pn = sub.add_parser("nic", help="Manage NIC (Windows first)")
    pn_sub = pn.add_subparsers(dest="nic_action")

    pn_sub.add_parser("list", help="List interfaces (Windows)")

    pn_static = pn_sub.add_parser("static", help="Set static IP")
    pn_static.add_argument("--name", required=True, help="Interface name")
    pn_static.add_argument("--ip", required=True, help="IPv4 address")
    pn_static.add_argument("--mask", required=True, help="Subnet mask (e.g. 255.255.255.0)")
    pn_static.add_argument("--gateway", default=None, help="Gateway")
    pn_static.add_argument("--dns1", default=None, help="Primary DNS")
    pn_static.add_argument("--dns2", default=None, help="Secondary DNS")

    pn_dhcp = pn_sub.add_parser("dhcp", help="Switch to DHCP")
    pn_dhcp.add_argument("--name", required=True, help="Interface name")

    p.add_argument("--nogui", action="store_true", help="Do not launch GUI; use CLI only")
    return p


def main():
    parser = build_arg_parser()
    args = parser.parse_args()

    if args.nogui or not GUI_AVAILABLE or args.mode in ("server", "client", "nic", "ping"):
        if args.mode is None and not args.nogui:
            parser.print_help()
            return 1
        return run_cli(args)
    else:
        app = SocketToolGUI()
        app.run()
        return 0


if __name__ == "__main__":
    sys.exit(main())<|MERGE_RESOLUTION|>--- conflicted
+++ resolved
@@ -72,27 +72,6 @@
 def run_cmd(cmd: List[str], timeout: int = 30, encoding: Optional[str] = None) -> Tuple[int, str]:
     """
     统一子进程执行：按指定编码解码，默认根据平台动态选择并容错。
-<<<<<<< HEAD
-    Windows 下根据当前代码页自动选择 UTF-8 或 OEM，以避免 netsh 等命令输出的
-    中文接口名在不同控制台编码下出现乱码。
-    """
-    if encoding is None:
-        if is_windows():
-            try:
-                raw = subprocess.check_output(["chcp"], stderr=subprocess.STDOUT)
-                m = re.search(rb"(\d+)", raw)
-                codepage = int(m.group(1)) if m else 0
-                encoding = "utf-8" if codepage == 65001 else "oem"
-            except Exception:
-                encoding = "oem"
-        else:
-            encoding = "utf-8"
-=======
-    Windows 下改用 OEM 代码页以避免 netsh 等命令输出中文接口名时乱码。
-    """
-    if encoding is None:
-        encoding = "oem" if is_windows() else "utf-8"
->>>>>>> 9fdbc2cd
     try:
         try:
             p = subprocess.Popen(
